--- conflicted
+++ resolved
@@ -1,9 +1,5 @@
 import { useState, useEffect } from 'react';
-<<<<<<< HEAD
-import { Search, Bell, Settings, LogOut, User, Music, Headphones, Menu } from 'lucide-react';
-=======
-import { Search, Bell, User, Menu, Music, Headphones, LogOut, Home, Heart, Settings, Plus } from 'lucide-react';
->>>>>>> f91241c8
+
 import { Button } from '@/components/ui/button';
 import { Input } from '@/components/ui/input';
 import { Avatar, AvatarFallback, AvatarImage } from '@/components/ui/avatar';
@@ -202,18 +198,7 @@
 
             {/* User Profile */}
             <div className="flex items-center gap-4">
-<<<<<<< HEAD
-=======
-              {/* Create Post Button */}
-              <Button 
-                variant="ghost" 
-                size="sm" 
-                className="relative" 
-                onClick={onPostClick}
-              >
-                <Plus className="w-5 h-5" />
-              </Button>
->>>>>>> f91241c8
+
 
               {/* User Profile Dropdown */}
               <DropdownMenu>
