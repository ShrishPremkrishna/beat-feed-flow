--- conflicted
+++ resolved
@@ -1,26 +1,20 @@
-<<<<<<< HEAD
-import { useState } from 'react';
-import { Search, Bell, User, Menu, Music, Headphones, LogOut, Home, Heart } from 'lucide-react';
-=======
 import { useState, useEffect } from 'react';
-import { Search, Bell, Settings, LogOut, User, Plus, Music, Headphones, Menu } from 'lucide-react';
->>>>>>> f30ae009
+import { Search, Bell, User, Menu, Music, Headphones, LogOut, Home, Heart, Settings, Plus } from 'lucide-react';
 import { Button } from '@/components/ui/button';
 import { Input } from '@/components/ui/input';
 import { Avatar, AvatarFallback, AvatarImage } from '@/components/ui/avatar';
 import { DropdownMenu, DropdownMenuContent, DropdownMenuItem, DropdownMenuTrigger } from '@/components/ui/dropdown-menu';
 import { supabase } from '@/integrations/supabase/client';
-<<<<<<< HEAD
+
 import { InitialsAvatar } from '@/components/ui/initials-avatar';
-=======
+
 import { createPortal } from 'react-dom';
->>>>>>> f30ae009
+
 
 interface NavbarProps {
   onLogoClick?: () => void;
   onUserProfileClick?: (userId: string) => void;
   onUserSearch?: (query: string) => void;
-<<<<<<< HEAD
   onUserSelect?: (userId: string) => void;
   onTabChange?: (tab: 'home' | 'following') => void;
   activeTab?: 'home' | 'following';
@@ -42,16 +36,7 @@
   activeTab = 'home',
   currentUser 
 }: NavbarProps) => {
-=======
-  onPostClick?: () => void;
-  onSettingsClick?: () => void;
-  onLogout?: () => void;
-  currentUser?: any;
-  userProfile?: any;
-}
-
-export const Navbar = ({ onLogoClick, onUserProfileClick, onUserSearch, onPostClick, onSettingsClick, onLogout, currentUser, userProfile }: NavbarProps) => {
->>>>>>> f30ae009
+
   const [searchQuery, setSearchQuery] = useState('');
   const [searchResults, setSearchResults] = useState<any[]>([]);
   const [showSearchResults, setShowSearchResults] = useState(false);
@@ -132,7 +117,7 @@
               </div>
             </div>
 
-<<<<<<< HEAD
+
           {/* Navigation Tabs */}
           <div className="flex items-center gap-6 mx-8">
             <Button
@@ -176,54 +161,7 @@
                 onBlur={() => setTimeout(() => setShowSearchResults(false), 200)}
                 className="pl-10 bg-muted border-muted-foreground/20 focus:border-primary"
               />
-=======
-            {/* Search Bar */}
-            <div className="flex-1 max-w-md mx-8 relative">
-              <div className="relative">
-                <Search className="absolute left-3 top-1/2 transform -translate-y-1/2 text-muted-foreground w-4 h-4" />
-                <Input
-                  type="text"
-                  placeholder="Search artists..."
-                  value={searchQuery}
-                  onChange={(e) => handleSearch(e.target.value)}
-                  onFocus={() => searchQuery.length >= 2 && setShowSearchResults(true)}
-                  onBlur={() => setTimeout(() => setShowSearchResults(false), 200)}
-                  className="pl-10 bg-muted border-muted-foreground/20 focus:border-primary"
-                />
-                
-                {/* Search Results Dropdown */}
-                {isMounted && showSearchResults && searchResults.length > 0 && createPortal(
-                  <div className="fixed top-20 left-1/2 transform -translate-x-1/2 w-96 bg-background border border-border rounded-lg shadow-xl z-[9999]">
-                    {searchResults.map((profile) => (
-                      <div
-                        key={profile.user_id}
-                        onClick={() => handleUserSelect(profile.user_id)}
-                        className="flex items-center gap-3 p-3 hover:bg-muted cursor-pointer transition-colors first:rounded-t-lg last:rounded-b-lg"
-                      >
-                        {profile.avatar_url ? (
-                          <img 
-                            src={profile.avatar_url} 
-                            alt={profile.display_name || profile.username}
-                            className="w-8 h-8 rounded-full object-cover flex-shrink-0"
-                          />
-                        ) : (
-                          <div className="w-8 h-8 rounded-full bg-muted flex items-center justify-center flex-shrink-0">
-                            <span className="text-sm font-bold">
-                              {(profile.display_name || profile.username || 'U').charAt(0).toUpperCase()}
-                            </span>
-                          </div>
-                        )}
-                        <div className="min-w-0 flex-1">
-                          <div className="font-medium truncate">{profile.display_name || 'Anonymous'}</div>
-                          <div className="text-sm text-muted-foreground truncate">@{profile.username}</div>
-                        </div>
-                      </div>
-                    ))}
-                  </div>,
-                  document.body
-                )}
-              </div>
->>>>>>> f30ae009
+
             </div>
 
             {/* User Profile */}
@@ -275,7 +213,6 @@
                 </DropdownMenuContent>
               </DropdownMenu>
 
-<<<<<<< HEAD
             {/* User Profile Dropdown */}
             <DropdownMenu>
               <DropdownMenuTrigger asChild>
@@ -307,13 +244,6 @@
             <Button variant="ghost" size="sm" className="md:hidden">
               <Menu className="w-5 h-5" />
             </Button>
-=======
-              {/* Mobile Menu */}
-              <Button variant="ghost" size="sm" className="md:hidden">
-                <Menu className="w-5 h-5" />
-              </Button>
-            </div>
->>>>>>> f30ae009
           </div>
         </div>
       </nav>
