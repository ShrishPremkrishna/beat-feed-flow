--- conflicted
+++ resolved
@@ -258,15 +258,11 @@
           });
       }
       
-<<<<<<< HEAD
       // Small delay to ensure database consistency, then reload
       setTimeout(async () => {
         await loadPostDetail();
       }, 100);
-=======
-      // Reload replies to get updated like counts from database
-      await loadPostDetail();
->>>>>>> f30ae009
+
     } catch (error) {
       // Revert optimistic update on error
       setReplies(prev => prev.map(reply => 
