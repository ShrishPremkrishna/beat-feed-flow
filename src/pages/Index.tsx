import { useState, useEffect } from 'react';
import { Navbar } from '@/components/Navbar';
import { Feed } from '@/components/Feed';
import { UserProfile } from '@/components/UserProfile';
import { PostDetail } from '@/components/PostDetail';
import { BeatSwiper } from '@/components/BeatSwiper';
import { AuthModal } from '@/components/AuthModal';
import { Button } from '@/components/ui/button';
import { supabase } from '@/integrations/supabase/client';
import { User, Session } from '@supabase/supabase-js';

const Index = () => {
  const [showProfile, setShowProfile] = useState(false);
  const [user, setUser] = useState<User | null>(null);
  const [session, setSession] = useState<Session | null>(null);
  const [userProfile, setUserProfile] = useState<any>(null);
  const [showAuth, setShowAuth] = useState(false);
  const [loading, setLoading] = useState(true);
  const [highlightedPostId, setHighlightedPostId] = useState<string | null>(null);
  const [showPostDetail, setShowPostDetail] = useState(false);
  const [selectedPostId, setSelectedPostId] = useState<string | null>(null);
  const [viewingUserId, setViewingUserId] = useState<string | null>(null);
  const [viewingUserProfile, setViewingUserProfile] = useState<any>(null);
  const [showBeatSwiper, setShowBeatSwiper] = useState(false);
  const [beatSwiperPostId, setBeatSwiperPostId] = useState<string | null>(null);
<<<<<<< HEAD
  const [activeTab, setActiveTab] = useState<'home' | 'following'>('home');
=======
  const [profileLoading, setProfileLoading] = useState(false);
>>>>>>> f30ae009

  useEffect(() => {
    let mounted = true;

    // Set up auth state listener FIRST
    const { data: { subscription } } = supabase.auth.onAuthStateChange(
      (event, session) => {
        if (!mounted) return;
        
        console.log('Auth state change:', event, session?.user?.id);
        setSession(session);
        setUser(session?.user ?? null);
        setLoading(false);
        
        // Fetch user profile if logged in
        if (session?.user) {
          setTimeout(() => {
            if (mounted) {
              fetchUserProfile(session.user.id);
            }
          }, 0);
        } else {
          setUserProfile(null);
        }
      }
    );

    // THEN check for existing session
    const initializeAuth = async () => {
      try {
        const { data: { session }, error } = await supabase.auth.getSession();
        
        if (error) {
          console.error('Error getting session:', error);
          setLoading(false);
          return;
        }

        if (!mounted) return;

        console.log('Initial session check:', session?.user?.id);
        setSession(session);
        setUser(session?.user ?? null);
        setLoading(false);
        
        if (session?.user) {
          setTimeout(() => {
            if (mounted) {
              fetchUserProfile(session.user.id);
            }
          }, 0);
        }
      } catch (error) {
        console.error('Auth initialization error:', error);
        if (mounted) {
          setLoading(false);
        }
      }
    };

    initializeAuth();

    // Beat Swiper event listener
    const handleBeatSwiperOpen = (event: any) => {
      if (event.detail?.postId) {
        setBeatSwiperPostId(event.detail.postId);
        setShowBeatSwiper(true);
        setShowPostDetail(false);
        setShowProfile(false);
      }
    };

    window.addEventListener('openBeatSwiper', handleBeatSwiperOpen);

    return () => {
      mounted = false;
      subscription.unsubscribe();
      window.removeEventListener('openBeatSwiper', handleBeatSwiperOpen);
    };
  }, []);

  const fetchUserProfile = async (userId: string) => {
    try {
      setProfileLoading(true);
      const { data, error } = await supabase
        .from('profiles')
        .select('*')
        .eq('user_id', userId)
        .single();
      
      if (error) {
        console.error('Error fetching profile:', error);
        return;
      }
      
      setUserProfile(data);
    } catch (error) {
      console.error('Error:', error);
    } finally {
      setProfileLoading(false);
    }
  };

  const fetchAnyUserProfile = async (userId: string) => {
    try {
      const { data, error } = await supabase
        .from('profiles')
        .select('*')
        .eq('user_id', userId)
        .single();
      
      if (error) {
        console.error('Error fetching user profile:', error);
        return null;
      }
      
      return data;
    } catch (error) {
      console.error('Error:', error);
      return null;
    }
  };

  const handleLogout = async () => {
    try {
      console.log('Logging out...');
      
      // Clear auth state first
      setUser(null);
      setSession(null);
      setUserProfile(null);
      
      // Sign out from Supabase
      const { error } = await supabase.auth.signOut({ scope: 'global' });
      
      if (error) {
        console.error('Logout error:', error);
      } else {
        console.log('Logout successful');
      }
      
      // Force page reload to ensure clean state
      setTimeout(() => {
        window.location.reload();
      }, 100);
    } catch (error) {
      console.error('Logout exception:', error);
      // Force reload even if there's an error
      window.location.reload();
    }
  };



  const handleBackToFeed = () => {
    setShowProfile(false);
    setShowPostDetail(false);
    setHighlightedPostId(null);
    setViewingUserId(null);
    setViewingUserProfile(null);
    // Refresh profile data when going back to feed
    if (user) {
      fetchUserProfile(user.id);
    }
  };

  const handlePostClick = (postId: string) => {
    // When clicking from profile, go directly to post detail view
    setSelectedPostId(postId);
    setShowPostDetail(true);
    setShowProfile(false);
    setHighlightedPostId(null);
  };

  const handlePostDetailView = (postId: string) => {
    setSelectedPostId(postId);
    setShowPostDetail(true);
    setShowProfile(false);
    setHighlightedPostId(null);
  };

  const handleBackFromPostDetail = () => {
    setShowPostDetail(false);
    setSelectedPostId(null);
  };

  const handleBackFromBeatSwiper = () => {
    setShowBeatSwiper(false);
    setBeatSwiperPostId(null);
  };

  const handleUserSearch = (query: string) => {
    // This function can be expanded for additional search logic if needed
    console.log('User search:', query);
  };

  const handleUserSelect = async (userId: string) => {
    if (user && userId === user.id) {
      // Viewing own profile - clear viewing states and refresh own profile data
      setViewingUserId(null);
      setViewingUserProfile(null);
      setShowProfile(true);
      setShowPostDetail(false);
      setHighlightedPostId(null);
      // Refresh current user's profile data
      await fetchUserProfile(user.id);
    } else {
      // Viewing someone else's profile
      const profile = await fetchAnyUserProfile(userId);
      if (profile) {
        setViewingUserId(userId);
        setViewingUserProfile(profile);
        setShowProfile(true);
        setShowPostDetail(false);
        setHighlightedPostId(null);
      }
    }
  };

  const handleTabChange = (tab: 'home' | 'following') => {
    setActiveTab(tab);
    // Reset any detail views when changing tabs
    setShowProfile(false);
    setShowPostDetail(false);
    setShowBeatSwiper(false);
    setHighlightedPostId(null);
  };

  // Create navbar user object
  const navbarUser = userProfile ? {
    name: userProfile.display_name || 'User',
    avatar: userProfile.avatar_url || '',
    notifications: 0,
    user_id: userProfile.user_id
  } : undefined;

  const renderContent = () => {
    if (showBeatSwiper && beatSwiperPostId) {
      return (
        <BeatSwiper 
          postId={beatSwiperPostId}
          onBack={handleBackFromBeatSwiper}
        />
      );
    }
    
    if (showPostDetail && selectedPostId) {
      return (
        <PostDetail 
          postId={selectedPostId}
          onBack={handleBackFromPostDetail}
        />
      );
    }
    
    if (showProfile) {
      // Show loading state when refreshing own profile
      if (!viewingUserId && profileLoading) {
        return (
          <div className="text-center py-12 text-muted-foreground">
            Loading profile...
          </div>
        );
      }
      
      // Determine which profile to show
      const profileToShow = viewingUserId ? viewingUserProfile : userProfile;
      const isOwnProfile = !viewingUserId;
      
      // Don't render if we don't have profile data
      if (!profileToShow) {
        return (
          <div className="text-center py-12 text-muted-foreground">
            Loading profile...
          </div>
        );
      }
      
      return (
        <UserProfile 
          user={profileToShow ? {
            name: profileToShow.display_name || 'Anonymous User',
            username: profileToShow.username || '@user',
            avatar: profileToShow.avatar_url || '',
            bio: profileToShow.bio || 'No bio available',
            location: profileToShow.location || 'Unknown',
            joinDate: profileToShow.created_at ? new Date(profileToShow.created_at).toLocaleDateString('en-US', { month: 'long', year: 'numeric' }) : 'Recently',
            website: profileToShow.website || '',
            social: {
              instagram: '',
              twitter: '',
              beatstars: ''
            },
            stats: {
              followers: profileToShow.followers_count || 0,
              following: profileToShow.following_count || 0,
              beats: profileToShow.beats_count || 0,
              likes: profileToShow.likes_count || 0
            },
            genres: [],
            placements: [],
            rating: 0,
            isVerified: false
          } : undefined}
          isOwnProfile={!!isOwnProfile}
          onBackToFeed={handleBackToFeed}
          onPostClick={handlePostClick}
          userId={viewingUserId || user?.id}
        />
      );
    }
    
    return <Feed highlightedPostId={highlightedPostId} onPostDetailView={handlePostDetailView} onUserProfileClick={handleUserSelect} activeTab={activeTab} />;
  };

  if (!user) {
    return (
      <>
        <div className="min-h-screen bg-gradient-hero flex items-center justify-center relative overflow-hidden">
          {/* Animated background elements */}
          <div className="absolute inset-0 overflow-hidden">
            <div className="absolute -top-40 -right-40 w-80 h-80 bg-primary/10 rounded-full blur-3xl animate-pulse"></div>
            <div className="absolute -bottom-40 -left-40 w-96 h-96 bg-accent/10 rounded-full blur-3xl animate-pulse" style={{animationDelay: '1s'}}></div>
          </div>
          
          <div className="text-center space-y-8 relative z-10 max-w-2xl px-6">
            <div className="space-y-4">
              <h1 className="text-7xl md:text-8xl font-bold bg-gradient-primary bg-clip-text text-transparent animate-fade-in">
                Beatify
              </h1>
              <div className="w-32 h-1 bg-gradient-primary mx-auto rounded-full shadow-glow"></div>
            </div>
            
            <p className="text-xl md:text-2xl text-muted-foreground max-w-lg mx-auto leading-relaxed">
              The social platform where music creators connect, share beats, and discover new collaborations
            </p>
            
            <div className="flex flex-col sm:flex-row gap-4 justify-center items-center pt-4">
              <Button 
                onClick={() => setShowAuth(true)}
                size="lg"
                className="btn-gradient px-8 py-4 text-lg font-semibold min-w-[200px] shadow-glow"
              >
                Join the Community
              </Button>
              
              <div className="flex items-center gap-2 text-sm text-muted-foreground">
                <div className="flex -space-x-2">
                  <div className="w-8 h-8 bg-gradient-primary rounded-full border-2 border-background"></div>
                  <div className="w-8 h-8 bg-gradient-accent rounded-full border-2 border-background"></div>
                  <div className="w-8 h-8 bg-gradient-ai rounded-full border-2 border-background"></div>
                </div>
                <span>Join 10,000+ creators</span>
              </div>
            </div>
          </div>
        </div>
        <AuthModal 
          isOpen={showAuth} 
          onClose={() => setShowAuth(false)}
          onAuth={setUser}
        />
      </>
    );
  }

  return (
    <div className="min-h-screen bg-gradient-hero">
      <div className="navbar">
        <Navbar 
          currentUser={navbarUser}
          onUserProfileClick={handleUserSelect}
          onLogout={handleLogout}
          onLogoClick={handleBackToFeed}
          onUserSearch={handleUserSearch}
<<<<<<< HEAD
          onUserSelect={handleUserSelect}
          onTabChange={handleTabChange}
          activeTab={activeTab}
=======
>>>>>>> f30ae009
        />
      </div>
      
      <main className="p-6 max-w-4xl mx-auto">
        <div className="space-y-6">
          {renderContent()}
        </div>
      </main>
    </div>
  );
};

export default Index;<|MERGE_RESOLUTION|>--- conflicted
+++ resolved
@@ -23,11 +23,11 @@
   const [viewingUserProfile, setViewingUserProfile] = useState<any>(null);
   const [showBeatSwiper, setShowBeatSwiper] = useState(false);
   const [beatSwiperPostId, setBeatSwiperPostId] = useState<string | null>(null);
-<<<<<<< HEAD
+
   const [activeTab, setActiveTab] = useState<'home' | 'following'>('home');
-=======
+
   const [profileLoading, setProfileLoading] = useState(false);
->>>>>>> f30ae009
+
 
   useEffect(() => {
     let mounted = true;
@@ -403,12 +403,10 @@
           onLogout={handleLogout}
           onLogoClick={handleBackToFeed}
           onUserSearch={handleUserSearch}
-<<<<<<< HEAD
           onUserSelect={handleUserSelect}
           onTabChange={handleTabChange}
           activeTab={activeTab}
-=======
->>>>>>> f30ae009
+
         />
       </div>
       
